import { Form, Button, Segmented } from "antd";
import { BottomActionSheet } from "../BottomActionSheet";
import { DownOutlined } from "@ant-design/icons";
import { InputField } from "../InputField";
import {
  LabelPairedArrowLeftMdBoldIcon,
  LabelPairedCircleQuestionMdBoldIcon,
  MarketDerivedVolatility1001sIcon,
} from "@deriv/quill-icons";
import { useState } from "react";
import { TradeErrorBoundary } from "../ErrorBoundary/TradeErrorBoundary";
import { TradeStrategy } from "../../types/trade";
import { useTrade } from "../../contexts/TradeContext";
import { MarketInfo } from "../../types/market";
import MarketSelector from "../MarketSelector";
import "./styles.scss";

import { FormValues, StrategyFormProps } from "../../types/form";

export function StrategyForm({
  strategyType,
  strategyId,
  onBack,
}: StrategyFormProps) {
  const [form] = Form.useForm<FormValues>();
  const [isSubmitting, setIsSubmitting] = useState(false);
  const [showMarketSelector, setShowMarketSelector] = useState(false);
  const [selectedMarket, setSelectedMarket] = useState<MarketInfo>();
  const { submitTrade } = useTrade();

  const handleSubmit = async (values: FormValues) => {
    try {
      setIsSubmitting(true);

      // Submit trade through trade context
      const sessionId = await submitTrade(values, strategyId as TradeStrategy);

<<<<<<< HEAD
      console.log("Bot created with session ID:", sessionId);
=======
      console.log("Trade submitted with session ID:", sessionId);

      // Add to processing stack
      addProcess({
        sessionId,
        symbol: values.asset as string,
        strategy: strategyType,
        status: TradeStatusEnum.PENDING,
        is_completed: false,
        tradeInfo: {
          session_id: sessionId,
          contracts: [],
          start_time: new Date().toISOString(),
          end_time: '',
          total_profit: 0,
          win_profit: 0,
          loss_profit: 0,
          strategy: strategyType,
          initial: values.amount as number,
          ...values
        }
      });

      // Call the provided onSubmit handler if needed
      // await onSubmit?.(values);
>>>>>>> 798c29f0

      // Handle successful submission (e.g., redirect or show success message)
    } catch (error) {
      console.error("Failed to create bot:", error);
    } finally {
      setIsSubmitting(false);
    }
  };

  const handleReset = () => {
    form.resetFields();
  };


  return (
    <TradeErrorBoundary onReset={handleReset}>
      <div className="strategy-form-container">
        <div className="strategy-form-header">
          <div className="header-left">
            <Button
              type="text"
              icon={<LabelPairedArrowLeftMdBoldIcon />}
              className="back-button"
              onClick={onBack}
            />
          </div>
          <div className="header-right">
            <Button
              type="text"
              shape="circle"
              icon={<LabelPairedCircleQuestionMdBoldIcon />}
              className="help-button"
            />
          </div>
        </div>

        <h1 className="strategy-title">{strategyType} strategy</h1>

        <Form
          form={form}
          onFinish={handleSubmit}
          layout="vertical"
          className="strategy-form"
          initialValues={{
            tradeType: "Rise",
            market: "Volatility 100 (1s) Index",
            initialStake: 10,
            repeatTrade: 2,
          }}
        >
          <Form.Item name="botName">
            <InputField
              label="Bot name"
              type="text"
              className="bot-name-input"
              defaultValue={'Test-01'}
            />
          </Form.Item>

          <h2 className="parameters-title">Parameters</h2>

          <Form.Item name="tradeType" className="trade-type-item">
            <Segmented
              block
              options={[
                { label: "Rise", value: "Rise" },
                { label: "Fall", value: "Fall" },
              ]}
            />
          </Form.Item>

          <Form.Item name="market" className="market-item">
                <InputField 
                  type="selectable" 
                  value={"Volatility 100 (1s) Index"}
                  prefix={<MarketDerivedVolatility1001sIcon fill='#000000' iconSize='sm' />}
                  suffix={<DownOutlined />}
                  onClick={() => setShowMarketSelector(true)}
                />
          </Form.Item>

          <Form.Item name="initialStake" className="stake-item">
            <InputField
              label="Initial stake"
              type="number-prefix"
              suffix="USD"
            />
          </Form.Item>

          <Form.Item name="repeatTrade" className="repeat-item">
            <InputField
              label="Repeat trade"
              type="number"
              className="repeat-input"
            />
          </Form.Item>
        </Form>

        <div className="form-footer">
          <Button
            type="primary"
            block
            className="create-button"
            onClick={() => form.submit()}
            loading={isSubmitting}
          >
            Create bot
          </Button>
        </div>
      </div>

      {/* Market Selector */}
      <BottomActionSheet
        isOpen={showMarketSelector}
        onClose={() => setShowMarketSelector(false)}
        className="market-selector-drawer"
        height="80vh"
      >
        <MarketSelector
          onSelectMarket={(market) => {
            setSelectedMarket(market);
            form.setFieldsValue({ market: market.displayName });
            setShowMarketSelector(false);
          }}
          selectedMarket={selectedMarket}
        />
      </BottomActionSheet>
    </TradeErrorBoundary>
  );
}<|MERGE_RESOLUTION|>--- conflicted
+++ resolved
@@ -35,12 +35,9 @@
       // Submit trade through trade context
       const sessionId = await submitTrade(values, strategyId as TradeStrategy);
 
-<<<<<<< HEAD
       console.log("Bot created with session ID:", sessionId);
-=======
-      console.log("Trade submitted with session ID:", sessionId);
 
-      // Add to processing stack
+      /* Add to processing stack
       addProcess({
         sessionId,
         symbol: values.asset as string,
@@ -63,8 +60,7 @@
 
       // Call the provided onSubmit handler if needed
       // await onSubmit?.(values);
->>>>>>> 798c29f0
-
+      */
       // Handle successful submission (e.g., redirect or show success message)
     } catch (error) {
       console.error("Failed to create bot:", error);
