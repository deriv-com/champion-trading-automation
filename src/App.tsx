--- conflicted
+++ resolved
@@ -1,25 +1,14 @@
 import { useEffect } from "react";
-<<<<<<< HEAD
 import { Layout } from "antd";
 import { Outlet, useLocation } from "react-router-dom";
-=======
-import { Layout, Row, Col } from "antd";
-import { BrowserRouter as Router, Routes, Route } from "react-router-dom";
->>>>>>> f4fb96e2
 import { oauthService } from "./services/oauth/oauthService";
 import { useWebSocket } from "./hooks/useWebSocket";
 import { useAuth } from "./contexts/AuthContext";
 import { useNavigation } from "./contexts/NavigationContext";
 import { AuthorizeResponse } from "./types/auth";
 import { Navigation } from "./components/Navigation";
-<<<<<<< HEAD
 import { AccountHeader } from "./components/AccountHeader";
 import { pathToTab } from "./router";
-=======
-import { Settings } from "./components/Settings";
-import Positions from "./components/Positions";
-import { ConfigEndpoint } from "./components/ConfigEndpoint";
->>>>>>> f4fb96e2
 
 import "./styles/App.scss";
 
@@ -28,11 +17,11 @@
 function MainContent() {
   const location = useLocation();
   const { setActiveTab } = useNavigation();
-  
+
   // Sync the active tab with the current URL
   useEffect(() => {
-    const tab = pathToTab[location.pathname] || pathToTab['/'];
-    setActiveTab(tab as 'discover' | 'bots' | 'positions' | 'menu');
+    const tab = pathToTab[location.pathname] || pathToTab["/"];
+    setActiveTab(tab as "discover" | "bots" | "positions" | "menu");
   }, [location.pathname, setActiveTab]);
 
   return (
@@ -43,18 +32,12 @@
   );
 }
 
-<<<<<<< HEAD
-function App() {
+function MainApp() {
   const { authParams, setAuthParams, setAuthorizeResponse } = useAuth();
-  const accountType = 'Real';
-  const balance = '10,000.00';
-  const currency = 'USD';
-=======
-function MainApp() {
-  const { authParams, setAuthParams, authorizeResponse, setAuthorizeResponse } =
-    useAuth();
->>>>>>> f4fb96e2
 
+  const accountType = "Real";
+  const balance = "10,000.00";
+  const currency = "USD";
   const { send, isConnected, connect } = useWebSocket<AuthorizeResponse>({
     onMessage: (response) => {
       if (response.msg_type === "authorize" && response.authorize) {
@@ -85,16 +68,14 @@
       send({ authorize: authParams.token1 });
     }
   }, [authParams, isConnected, send]);
-  
   const handleDepositClick = () => {
     // Handle deposit action
-    console.log('Deposit clicked');
+    console.log("Deposit clicked");
   };
-
   return (
     <Layout className="app-layout">
       <Content className="app-main">
-        <AccountHeader 
+        <AccountHeader
           accountType={accountType}
           balance={balance}
           currency={currency}
@@ -106,15 +87,4 @@
   );
 }
 
-function App() {
-  return (
-    <Router>
-      <Routes>
-        <Route path="/endpoint" element={<ConfigEndpoint />} />
-        <Route path="/*" element={<MainApp />} />
-      </Routes>
-    </Router>
-  );
-}
-
-export default App;+export default MainApp;